--- conflicted
+++ resolved
@@ -10,17 +10,6 @@
 </head>
 <body class="bg-gray-100 p-8">
 
-<<<<<<< HEAD
-  <div class="grid grid-cols-1 sm:grid-cols-2 md:grid-cols-3 gap-2 xl:grid-cols-4 gap-6">
-    {% include "components/recipe_card.html" with show_description_inline=True %}
-    {% include "components/recipe_card.html" with show_description_inline=True %}
-    {% include "components/recipe_card.html" with show_description_inline=True %}
-    {% include "components/recipe_card.html" with show_description_inline=True %}
-    {% include "components/recipe_card.html" with show_description_inline=True %}
-    {% include "components/recipe_card.html" with show_description_inline=True %}
-    {% include "components/recipe_card.html" with show_description_inline=True %}
-    {% include "components/recipe_card.html" with show_description_inline=True %}
-=======
   <form method="post" action="{% url 'logout' %}">
     {% csrf_token %}
     <button type="submit">Logout</button>
@@ -35,7 +24,6 @@
     {% include "components/recipe_card.html" %}
     {% include "components/recipe_card.html" %}
     {% include "components/recipe_card.html" %}
->>>>>>> 333c92f9
   </div>
 
 </body>
