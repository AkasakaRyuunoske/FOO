--- conflicted
+++ resolved
@@ -19,14 +19,10 @@
 
 urlpatterns = [
     path('admin/', admin.site.urls),
-<<<<<<< HEAD
     path('users/', include('django.contrib.auth.urls')),
     path('users/', include('UserManager.urls')),
     path('home/', views.home, name='home'),
     path('discover/', views.discover, name='discover'),
-=======
-    # path('user/', include('UserManager.urls')),
->>>>>>> d6016a36
     # path('recipe/', include('RecipeManager.urls')),
     path('tag/', include('TagManager.urls')),
     # path('ingredient/', include('IngredientManager.urls')),
