"""
URL configuration for foo project.

The `urlpatterns` list routes URLs to views. For more information please see:
    https://docs.djangoproject.com/en/5.2/topics/http/urls/
Examples:
Function views
    1. Add an import:  from my_app import views
    2. Add a URL to urlpatterns:  path('', views.home, name='home')
Class-based views
    1. Add an import:  from other_app.views import Home
    2. Add a URL to urlpatterns:  path('', Home.as_view(), name='home')
Including another URLconf
    1. Import the include() function: from django.urls import include, path
    2. Add a URL to urlpatterns:  path('blog/', include('blog.urls'))
"""
from django.contrib import admin
from django.urls import path, include

<<<<<<< HEAD
import common

urlpatterns = [
    path('admin/', admin.site.urls),
    path('', include("common.urls")),
    path('user/', include('UserManager.urls')),
=======
from common import views

urlpatterns = [
    path('admin/', admin.site.urls),
    path('users/', include('django.contrib.auth.urls')),
    path('users/', include('UserManager.urls')),
    path('home/', views.home, name='home'),
    path('discover/', views.discover, name='discover'),
>>>>>>> 498685c2
    # path('recipe/', include('RecipeManager.urls')),
    path('tag/', include('TagManager.urls')),
    # path('ingredient/', include('IngredientManager.urls')),
    # path('activity/', include('UserActivityManager.urls')),
]<|MERGE_RESOLUTION|>--- conflicted
+++ resolved
@@ -17,14 +17,6 @@
 from django.contrib import admin
 from django.urls import path, include
 
-<<<<<<< HEAD
-import common
-
-urlpatterns = [
-    path('admin/', admin.site.urls),
-    path('', include("common.urls")),
-    path('user/', include('UserManager.urls')),
-=======
 from common import views
 
 urlpatterns = [
@@ -33,7 +25,7 @@
     path('users/', include('UserManager.urls')),
     path('home/', views.home, name='home'),
     path('discover/', views.discover, name='discover'),
->>>>>>> 498685c2
+    path('', include("common.urls")),
     # path('recipe/', include('RecipeManager.urls')),
     path('tag/', include('TagManager.urls')),
     # path('ingredient/', include('IngredientManager.urls')),
