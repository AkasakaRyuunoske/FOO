--- conflicted
+++ resolved
@@ -44,15 +44,11 @@
 *.csv
 *.index
 *.sqlite3
-<<<<<<< HEAD
 *.json
-
-=======
 *.bin
 *.jinja
 *.safetensors
 *.model
->>>>>>> d6016a36
 # Byte-compiled / optimized / DLL files
 __pycache__/
 **/__pycache__/
